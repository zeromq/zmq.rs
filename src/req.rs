use crate::codec::*;
use crate::endpoint::Endpoint;
use crate::error::*;
use crate::transport::AcceptStopHandle;
use crate::util::{Peer, PeerIdentity};
use crate::*;
use crate::{SocketType, ZmqResult};

use async_trait::async_trait;
use bytes::Bytes;
use crossbeam_queue::SegQueue;
use futures::{SinkExt, StreamExt};

use std::collections::HashMap;
use std::sync::Arc;

struct ReqSocketBackend {
    pub(crate) peers: scc::HashMap<PeerIdentity, Peer>,
    pub(crate) round_robin: SegQueue<PeerIdentity>,
    socket_monitor: Mutex<Option<mpsc::Sender<SocketEvent>>>,
    socket_options: SocketOptions,
}

pub struct ReqSocket {
    backend: Arc<ReqSocketBackend>,
    current_request: Option<PeerIdentity>,
    binds: HashMap<Endpoint, AcceptStopHandle>,
}

impl Drop for ReqSocket {
    fn drop(&mut self) {
        self.backend.shutdown();
    }
}

#[async_trait]
impl SocketSend for ReqSocket {
    async fn send(&mut self, mut message: ZmqMessage) -> ZmqResult<()> {
        if self.current_request.is_some() {
            return Err(ZmqError::ReturnToSender {
                reason: "Unable to send message. Request already in progress",
                message,
            });
        }
        // In normal scenario this will always be only 1 iteration
        // There can be special case when peer has disconnected and his id is still in
        // RR queue This happens because SegQueue don't have an api to delete
        // items from queue. So in such case we'll just pop item and skip it if
        // we don't have a matching peer in peers map
        loop {
            let next_peer_id = match self.backend.round_robin.pop() {
                Some(peer) => peer,
                None => {
                    return Err(ZmqError::ReturnToSender {
                        reason: "Not connected to peers. Unable to send messages",
                        message,
                    })
                }
            };
<<<<<<< HEAD
            match self.backend.peers.get_async(&next_peer_id).await {
                Some(mut peer) => {
                    self.backend.round_robin.push(next_peer_id.clone());
                    message.push_front(Bytes::new());
                    peer.send_queue.send(Message::Message(message)).await?;
                    self.current_request = Some(next_peer_id);
                    return Ok(());
                }
                None => continue,
=======
            if let Some(mut peer) = self.backend.peers.get_mut(&next_peer_id) {
                self.backend.round_robin.push(next_peer_id.clone());
                message.push_front(Bytes::new());
                peer.send_queue.send(Message::Message(message)).await?;
                self.current_request = Some(next_peer_id);
                return Ok(());
>>>>>>> d32259c1
            }
        }
    }
}

#[async_trait]
impl SocketRecv for ReqSocket {
    async fn recv(&mut self) -> ZmqResult<ZmqMessage> {
        match self.current_request.take() {
            Some(peer_id) => {
                if let Some(mut peer) = self.backend.peers.get_async(&peer_id).await {
                    match peer.recv_queue.next().await {
                        Some(Ok(Message::Message(mut m))) => {
                            if m.len() < 2 {
                                return Err(ZmqError::Other(
                                    "Invalid message format: too few frames",
                                ));
                            }
                            if !m.pop_front().unwrap().is_empty() {
                                return Err(ZmqError::Other(
                                    "Invalid message format: missing delimiter",
                                ));
                            }
                            Ok(m)
                        }
                        Some(Ok(_)) => {
                            // Non-message frames should be ignored by the caller
                            Err(ZmqError::Other("Received non-message frame"))
                        }
                        Some(Err(error)) => Err(error.into()),
                        None => Err(ZmqError::NoMessage),
                    }
                } else {
                    Err(ZmqError::Other("Server disconnected"))
                }
            }
            None => Err(ZmqError::Other("Unable to recv. No request in progress")),
        }
    }
}

#[async_trait]
impl Socket for ReqSocket {
    fn with_options(options: SocketOptions) -> Self {
        Self {
            backend: Arc::new(ReqSocketBackend {
                peers: scc::HashMap::new(),
                round_robin: SegQueue::new(),
                socket_monitor: Mutex::new(None),
                socket_options: options,
            }),
            current_request: None,
            binds: HashMap::new(),
        }
    }

    fn backend(&self) -> Arc<dyn MultiPeerBackend> {
        self.backend.clone()
    }

    fn binds(&mut self) -> &mut HashMap<Endpoint, AcceptStopHandle> {
        &mut self.binds
    }

    fn monitor(&mut self) -> mpsc::Receiver<SocketEvent> {
        let (sender, receiver) = mpsc::channel(1024);
        self.backend.socket_monitor.lock().replace(sender);
        receiver
    }
}

#[async_trait]
impl MultiPeerBackend for ReqSocketBackend {
    async fn peer_connected(self: Arc<Self>, peer_id: &PeerIdentity, io: FramedIo) {
        let (recv_queue, send_queue) = io.into_parts();
        self.peers.upsert_async(
            peer_id.clone(),
            Peer {
                _identity: peer_id.clone(),
                send_queue,
                recv_queue,
            },
        ).await;
        self.round_robin.push(peer_id.clone());
    }

    fn peer_disconnected(&self, peer_id: &PeerIdentity) {
        self.peers.remove(peer_id);
    }
}

impl SocketBackend for ReqSocketBackend {
    fn socket_type(&self) -> SocketType {
        SocketType::REQ
    }

    fn socket_options(&self) -> &SocketOptions {
        &self.socket_options
    }

    fn shutdown(&self) {
        self.peers.clear();
    }

    fn monitor(&self) -> &Mutex<Option<mpsc::Sender<SocketEvent>>> {
        &self.socket_monitor
    }
}<|MERGE_RESOLUTION|>--- conflicted
+++ resolved
@@ -57,24 +57,12 @@
                     })
                 }
             };
-<<<<<<< HEAD
-            match self.backend.peers.get_async(&next_peer_id).await {
-                Some(mut peer) => {
-                    self.backend.round_robin.push(next_peer_id.clone());
-                    message.push_front(Bytes::new());
-                    peer.send_queue.send(Message::Message(message)).await?;
-                    self.current_request = Some(next_peer_id);
-                    return Ok(());
-                }
-                None => continue,
-=======
-            if let Some(mut peer) = self.backend.peers.get_mut(&next_peer_id) {
+            if let Some(mut peer) = self.backend.peers.get_async(&next_peer_id).await {
                 self.backend.round_robin.push(next_peer_id.clone());
                 message.push_front(Bytes::new());
                 peer.send_queue.send(Message::Message(message)).await?;
                 self.current_request = Some(next_peer_id);
                 return Ok(());
->>>>>>> d32259c1
             }
         }
     }
